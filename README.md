--- conflicted
+++ resolved
@@ -23,15 +23,9 @@
 
 All the results from the paper can easily be reproduced via the notebooks provided
 
-<<<<<<< HEAD
 - figure 1 &rarr; [conservational_properties.ipynb](notebooks/conservational_properties.ipynb): For a radial shock problem, conservation of mass and energy in jf1uids are showcased.
 - figure 2 &rarr; [gradients_through_stellar_wind.ipynb](notebooks/gradients_through_stellar_wind.ipynb): The gradients of the final fluid state with respect to the wind's velocity are analyzed.
 - figure 3 &rarr; [wind_parameter_optimization.ipynb](notebooks/wind_parameter_optimization.ipynb): Finding wind parameters from the final fluid state via
-=======
-- figure 1 &rarr; [conservational_properties.ipynb](conservational_properties.ipynb): For a radial shock problem, conservation of mass and energy in jf1uids are showcased.
-- figure 2 &rarr; [gradients_through_stellar_wind.ipynb](gradients_through_stellar_wind.ipynb): The gradients of the final fluid state with respect to the wind's velocity are analyzed.
-- figure 3 &rarr; [wind_parameter_optimization.ipynb](wind_parameter_optimization.ipynb): Finding wind parameters from the final fluid state via
->>>>>>> 6fc49344
 gradient-descent is shown.
 
 ## Roadmap
